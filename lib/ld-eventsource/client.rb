--- conflicted
+++ resolved
@@ -270,13 +270,7 @@
         cxn = nil
         begin
           @logger.info { "Connecting to event stream at #{@uri}" }
-<<<<<<< HEAD
           cxn = @http_client.request(@method, @uri, build_opts)
-=======
-          cxn = @http_client.request("GET", @uri, {
-            headers: build_headers,
-          })
->>>>>>> 45e20337
           if cxn.status.code == 200
             content_type = cxn.content_type.mime_type
             if content_type && content_type.start_with?("text/event-stream")
